import { BaseRecord, createRecordType, ID, Migrator } from '@tldraw/tlstore'
import { Box2dModel } from '../geometry-types'
import { TL_STYLE_TYPES, TLStyleType } from '../style-types'
<<<<<<< HEAD
import { TLCursor, TLScribble } from '../ui-types'
=======
import { cursorValidator, scribbleTypeValidator, TLCursor, TLScribble } from '../ui-types'
import {
	alignValidator,
	arrowheadValidator,
	colorValidator,
	dashValidator,
	fillValidator,
	fontValidator,
	geoValidator,
	iconValidator,
	idValidator,
	opacityValidator,
	pageIdValidator,
	sizeValidator,
	splineValidator,
	verticalAlignValidator,
} from '../validation'
>>>>>>> 042edeb4
import { TLPageId } from './TLPage'
import { TLShapeProps } from './TLShape'

/** @public */
export type TLInstancePropsForNextShape = Pick<TLShapeProps, TLStyleType>

/**
 * TLInstance
 *
 * State that is particular to a single browser tab
 *
 * @public
 */
export interface TLInstance extends BaseRecord<'instance', TLInstanceId> {
	currentPageId: TLPageId
	followingUserId: string | null
	brush: Box2dModel | null
	propsForNextShape: TLInstancePropsForNextShape
	cursor: TLCursor
	scribble: TLScribble | null
	isFocusMode: boolean
	isDebugMode: boolean
	isToolLocked: boolean
	exportBackground: boolean
	screenBounds: Box2dModel
	zoomBrush: Box2dModel | null
}

/** @public */
export type TLInstanceId = ID<TLInstance>

<<<<<<< HEAD
=======
/** @public */
export const instanceTypeValidator: T.Validator<TLInstance> = T.model(
	'instance',
	T.object({
		typeName: T.literal('instance'),
		id: idValidator<TLInstanceId>('instance'),
		currentPageId: pageIdValidator,
		followingUserId: T.string.nullable(),
		brush: T.boxModel.nullable(),
		propsForNextShape: T.object({
			color: colorValidator,
			labelColor: colorValidator,
			dash: dashValidator,
			fill: fillValidator,
			size: sizeValidator,
			opacity: opacityValidator,
			font: fontValidator,
			align: alignValidator,
			verticalAlign: verticalAlignValidator,
			icon: iconValidator,
			geo: geoValidator,
			arrowheadStart: arrowheadValidator,
			arrowheadEnd: arrowheadValidator,
			spline: splineValidator,
		}),
		cursor: cursorValidator,
		scribble: scribbleTypeValidator.nullable(),
		isFocusMode: T.boolean,
		isDebugMode: T.boolean,
		isToolLocked: T.boolean,
		exportBackground: T.boolean,
		screenBounds: T.boxModel,
		zoomBrush: T.boxModel.nullable(),
	})
)

>>>>>>> 042edeb4
const Versions = {
	AddTransparentExportBgs: 1,
	RemoveDialog: 2,
	AddToolLockMode: 3,
	RemoveExtraPropsForNextShape: 4,
	AddLabelColor: 5,
	AddFollowingUserId: 6,
	RemoveAlignJustify: 7,
	AddZoom: 8,
	AddVerticalAlign: 9,
	AddScribbleDelay: 10,
	RemoveUserId: 11,
} as const

export { Versions as instanceTypeVersions }

/** @public */
<<<<<<< HEAD
export const instanceTypeMigrator = new Migrator({
	currentVersion: Versions.AddScribbleDelay,
=======
export const instanceTypeMigrations = defineMigrations({
	currentVersion: Versions.RemoveUserId,
>>>>>>> 042edeb4
	migrators: {
		[Versions.AddTransparentExportBgs]: {
			up: (instance: TLInstance) => {
				return { ...instance, exportBackground: true }
			},
			down: ({ exportBackground: _, ...instance }: TLInstance) => {
				return instance
			},
		},
		[Versions.RemoveDialog]: {
			up: ({ dialog: _, ...instance }: any) => {
				return instance
			},
			down: (instance: TLInstance) => {
				return { ...instance, dialog: null }
			},
		},
		[Versions.AddToolLockMode]: {
			up: (instance: TLInstance) => {
				return { ...instance, isToolLocked: false }
			},
			down: ({ isToolLocked: _, ...instance }: TLInstance) => {
				return instance
			},
		},
		[Versions.RemoveExtraPropsForNextShape]: {
			up: ({ propsForNextShape, ...instance }: any) => {
				return {
					...instance,
					propsForNextShape: Object.fromEntries(
						Object.entries(propsForNextShape).filter(([key]) =>
							TL_STYLE_TYPES.has(key as TLStyleType)
						)
					),
				}
			},
			down: (instance: TLInstance) => {
				// we can't restore these, so do nothing :/
				return instance
			},
		},
		[Versions.AddLabelColor]: {
			up: ({ propsForNextShape, ...instance }: any) => {
				return {
					...instance,
					propsForNextShape: {
						...propsForNextShape,
						labelColor: 'black',
					},
				}
			},
			down: (instance: TLInstance) => {
				const { labelColor: _, ...rest } = instance.propsForNextShape
				return {
					...instance,
					propsForNextShape: {
						...rest,
					},
				}
			},
		},
		[Versions.AddFollowingUserId]: {
			up: (instance: TLInstance) => {
				return { ...instance, followingUserId: null }
			},
			down: ({ followingUserId: _, ...instance }: TLInstance) => {
				return instance
			},
		},
		[Versions.RemoveAlignJustify]: {
			up: (instance: any) => {
				let newAlign = instance.propsForNextShape.align
				if (newAlign === 'justify') {
					newAlign = 'start'
				}

				return {
					...instance,
					propsForNextShape: {
						...instance.propsForNextShape,
						align: newAlign,
					},
				}
			},
			down: (instance: TLInstance) => {
				return { ...instance }
			},
		},
		[Versions.AddZoom]: {
			up: (instance: TLInstance) => {
				return { ...instance, zoomBrush: null }
			},
			down: ({ zoomBrush: _, ...instance }: TLInstance) => {
				return instance
			},
		},
		[Versions.AddVerticalAlign]: {
			up: (instance: TLInstance) => {
				return {
					...instance,
					propsForNextShape: {
						...instance.propsForNextShape,
						verticalAlign: 'middle',
					},
				}
			},
			down: (instance: TLInstance) => {
				const { verticalAlign: _, ...propsForNextShape } = instance.propsForNextShape
				return {
					...instance,
					propsForNextShape,
				}
			},
		},
		[Versions.AddScribbleDelay]: {
			up: (instance) => {
				if (instance.scribble !== null) {
					return { ...instance, scribble: { ...instance.scribble, delay: 0 } }
				}
				return { ...instance }
			},
			down: (instance) => {
				if (instance.scribble !== null) {
					const { delay: _delay, ...rest } = instance.scribble
					return { ...instance, scribble: rest }
				}
				return { ...instance }
			},
		},
		[Versions.RemoveUserId]: {
			up: ({ userId: _, ...instance }: any) => {
				return instance
			},
			down: (instance: TLInstance) => {
				return { ...instance, userId: 'user:none' }
			},
		},
	},
})

/** @public */
export const InstanceRecordType = createRecordType<TLInstance>('instance', {
	scope: 'instance',
}).withDefaultProperties(
	(): Omit<TLInstance, 'typeName' | 'id' | 'currentPageId'> => ({
		followingUserId: null,
		propsForNextShape: {
			opacity: '1',
			color: 'black',
			labelColor: 'black',
			dash: 'draw',
			fill: 'none',
			size: 'm',
			icon: 'file',
			font: 'draw',
			align: 'middle',
			verticalAlign: 'middle',
			geo: 'rectangle',
			arrowheadStart: 'none',
			arrowheadEnd: 'arrow',
			spline: 'line',
		},
		brush: null,
		scribble: null,
		cursor: {
			type: 'default',
			color: 'black',
			rotation: 0,
		},
		isFocusMode: false,
		exportBackground: false,
		isDebugMode: process.env.NODE_ENV === 'development',
		isToolLocked: false,
		screenBounds: { x: 0, y: 0, w: 1080, h: 720 },
		zoomBrush: null,
	})
)<|MERGE_RESOLUTION|>--- conflicted
+++ resolved
@@ -1,27 +1,7 @@
 import { BaseRecord, createRecordType, ID, Migrator } from '@tldraw/tlstore'
 import { Box2dModel } from '../geometry-types'
 import { TL_STYLE_TYPES, TLStyleType } from '../style-types'
-<<<<<<< HEAD
 import { TLCursor, TLScribble } from '../ui-types'
-=======
-import { cursorValidator, scribbleTypeValidator, TLCursor, TLScribble } from '../ui-types'
-import {
-	alignValidator,
-	arrowheadValidator,
-	colorValidator,
-	dashValidator,
-	fillValidator,
-	fontValidator,
-	geoValidator,
-	iconValidator,
-	idValidator,
-	opacityValidator,
-	pageIdValidator,
-	sizeValidator,
-	splineValidator,
-	verticalAlignValidator,
-} from '../validation'
->>>>>>> 042edeb4
 import { TLPageId } from './TLPage'
 import { TLShapeProps } from './TLShape'
 
@@ -53,45 +33,6 @@
 /** @public */
 export type TLInstanceId = ID<TLInstance>
 
-<<<<<<< HEAD
-=======
-/** @public */
-export const instanceTypeValidator: T.Validator<TLInstance> = T.model(
-	'instance',
-	T.object({
-		typeName: T.literal('instance'),
-		id: idValidator<TLInstanceId>('instance'),
-		currentPageId: pageIdValidator,
-		followingUserId: T.string.nullable(),
-		brush: T.boxModel.nullable(),
-		propsForNextShape: T.object({
-			color: colorValidator,
-			labelColor: colorValidator,
-			dash: dashValidator,
-			fill: fillValidator,
-			size: sizeValidator,
-			opacity: opacityValidator,
-			font: fontValidator,
-			align: alignValidator,
-			verticalAlign: verticalAlignValidator,
-			icon: iconValidator,
-			geo: geoValidator,
-			arrowheadStart: arrowheadValidator,
-			arrowheadEnd: arrowheadValidator,
-			spline: splineValidator,
-		}),
-		cursor: cursorValidator,
-		scribble: scribbleTypeValidator.nullable(),
-		isFocusMode: T.boolean,
-		isDebugMode: T.boolean,
-		isToolLocked: T.boolean,
-		exportBackground: T.boolean,
-		screenBounds: T.boxModel,
-		zoomBrush: T.boxModel.nullable(),
-	})
-)
-
->>>>>>> 042edeb4
 const Versions = {
 	AddTransparentExportBgs: 1,
 	RemoveDialog: 2,
@@ -109,13 +50,8 @@
 export { Versions as instanceTypeVersions }
 
 /** @public */
-<<<<<<< HEAD
 export const instanceTypeMigrator = new Migrator({
-	currentVersion: Versions.AddScribbleDelay,
-=======
-export const instanceTypeMigrations = defineMigrations({
 	currentVersion: Versions.RemoveUserId,
->>>>>>> 042edeb4
 	migrators: {
 		[Versions.AddTransparentExportBgs]: {
 			up: (instance: TLInstance) => {
