--- conflicted
+++ resolved
@@ -1,14 +1,9 @@
-<<<<<<< HEAD
 import {
 	createCustomShapeId,
 	createDefaultTldrawEditorSchema,
 	InstanceRecordType,
 	TLStoreSchema,
-	UserRecordType,
 } from '@tldraw/editor'
-=======
-import { createCustomShapeId, TldrawEditorConfig, TLInstance } from '@tldraw/editor'
->>>>>>> 042edeb4
 import { MigrationFailureReason, UnknownRecord } from '@tldraw/tlstore'
 import { assert } from '@tldraw/utils'
 import { parseTldrawJsonFile as _parseTldrawJsonFile, TldrawFile } from '../lib/file'
@@ -17,12 +12,7 @@
 	_parseTldrawJsonFile({
 		schema,
 		json,
-<<<<<<< HEAD
-		userId: UserRecordType.createCustomId('user'),
 		instanceId: InstanceRecordType.createCustomId('instance'),
-=======
-		instanceId: TLInstance.createCustomId('instance'),
->>>>>>> 042edeb4
 	})
 
 function serialize(file: TldrawFile): string {
